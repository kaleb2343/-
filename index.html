--- conflicted
+++ resolved
@@ -14,11 +14,8 @@
     <link rel="icon" type="image/x-icon" href="data:image/x-icon;base64," />
 
     <script src="https://cdn.tailwindcss.com?plugins=forms,container-queries"></script>
-<<<<<<< HEAD
-=======
     
-    <!-- INLINED CSS from public/index.css --> 
->>>>>>> 999d9d85
+    <!-- INLINED CSS from public/index.css -->
     <style>
       /* Basic styles for the modal overlay and content (kept for now, if any other modals are added) */
       .modal-overlay {
